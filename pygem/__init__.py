"""
PyGeM init
"""
# __all__ = [
#     'affine', 'filehandler', 'freeform', 'radial', 'openfhandler', 'elmerhandler',
#     'stlhandler', 'unvhandler', 'vtkhandler', 'nurbshandler', 'stephandler',
#     'igeshandler', 'utils', 'gui', 'khandler', 'idw'
# ]

def get_current_year():
    from datetime import datetime
    return datetime.now().year

__title__ = "pygem"
__author__ = "Marco Tezzele, Nicola Demo"
__copyright__ = "Copyright 2017-{}, PyGeM contributors".format(get_current_year())
__license__ = "MIT"
__version__ = "2.0.0"
__mail__ = 'marcotez@gmail.com, demo.nicola@gmail.com'
__maintainer__ = __author__
__status__ = "Stable"

#from .affine import *
from .deformation import Deformation
from .ffd import FFD
from .rbf import RBF
from .idw import IDW
<<<<<<< HEAD
from .rbf_factory import RBFFactory

"""
"""
#from .radial import RBF
#from .idw import IDW
#from .filehandler import FileHandler
#from .openfhandler import OpenFoamHandler
#from .stlhandler import StlHandler
#from .unvhandler import UnvHandler
#from .vtkhandler import VtkHandler
#from .khandler import KHandler
#from .mdpahandler import MdpaHandler
#from .params import *
=======
from .filehandler import FileHandler
from .openfhandler import OpenFoamHandler
from .elmerhandler import ElmerHandler
from .stlhandler import StlHandler
from .unvhandler import UnvHandler
from .vtkhandler import VtkHandler
from .nurbshandler import NurbsHandler
from .stephandler import StepHandler
from .igeshandler import IgesHandler
from .khandler import KHandler
from .mdpahandler import MdpaHandler
from .params import *
>>>>>>> 62b2c380
<|MERGE_RESOLUTION|>--- conflicted
+++ resolved
@@ -25,32 +25,4 @@
 from .ffd import FFD
 from .rbf import RBF
 from .idw import IDW
-<<<<<<< HEAD
-from .rbf_factory import RBFFactory
-
-"""
-"""
-#from .radial import RBF
-#from .idw import IDW
-#from .filehandler import FileHandler
-#from .openfhandler import OpenFoamHandler
-#from .stlhandler import StlHandler
-#from .unvhandler import UnvHandler
-#from .vtkhandler import VtkHandler
-#from .khandler import KHandler
-#from .mdpahandler import MdpaHandler
-#from .params import *
-=======
-from .filehandler import FileHandler
-from .openfhandler import OpenFoamHandler
-from .elmerhandler import ElmerHandler
-from .stlhandler import StlHandler
-from .unvhandler import UnvHandler
-from .vtkhandler import VtkHandler
-from .nurbshandler import NurbsHandler
-from .stephandler import StepHandler
-from .igeshandler import IgesHandler
-from .khandler import KHandler
-from .mdpahandler import MdpaHandler
-from .params import *
->>>>>>> 62b2c380
+from .rbf_factory import RBFFactory